--- conflicted
+++ resolved
@@ -61,14 +61,10 @@
 
 $("#get_started")
     .click(() => {
-<<<<<<< HEAD
         fetch("/can_add", {
             method: "POST",
             credentials: "include"
         }).then((response) => {
-=======
-        fetch("/set_api");
->>>>>>> cc6f0d9e
             $("continue_btn").hide().fadeIn(250);
             $("#enter_api").fadeOut(250);
             $("#get_started").fadeOut(250, () => {
