<!--
  ©️ Dan Gazizullin, 2021-2023
  This file is a part of Hikka Userbot
  🌐 https://github.com/hikariatama/Hikka
  You can redistribute it and/or modify it under the terms of the GNU AGPLv3
  🔑 https://www.gnu.org/licenses/agpl-3.0.html
-->

{% extends "base.jinja2" %}

{% block head %}
<script src="//cdnjs.cloudflare.com/ajax/libs/jquery-cookie/1.4.1/jquery.cookie.min.js"></script>
<script src="//cdnjs.cloudflare.com/ajax/libs/bodymovin/5.8.1/lottie.min.js"></script>
<script src="//cdnjs.cloudflare.com/ajax/libs/Snowstorm/20131208/snowstorm-min.js" async></script>
<script src="//unpkg.com/@dotlottie/player-component@1.0.0/dist/dotlottie-player.js"></script>
<script src="//unpkg.com/qr-code-styling@1.5.0/lib/qr-code-styling.js"></script>

<link href="//cdn.jsdelivr.net/npm/css.gg/icons/all.css" rel="stylesheet">

<link rel="stylesheet" href="{{ static("base.css") }}">
{% endblock %}

{% block content %}
{% endblock %}

{% block after %}
<div class="bg">
  <div class="bg_inner"></div>
</div>
<div class="blur auth vert_center">
  <div id="tg_icon"></div>
  <div class="waiting_for_auth">Ожидание авторизцаии...</div>
  <div class="confirm_auth">Пожалуйста, разрешите вход у <span style="color:#28a0dc">Инлайн бота</span></div>
</div>
<div class="auth-code-form blur">
  <div id="monkey"></div>
  <div id="monkey-close"></div>
  <span class="code-caption">Введите код отправленный вам в Телеграм</span>
  <input type="text" class="code-input" autocomplete="off">
  <div class="enter">Enter</div>
</div>
<<<<<<< HEAD
<div class="eula-form blur">
  <div class="vert_center" style="height: 100%">
    <div>
      <div id="law"></div>
      <br><br>
      <span class="code-caption">Вы <span style="color:#c54245">не можете</span> добавить более одного аккаунта на вашем хостинге.</span>
    </div>
  </div>
</div>
=======
>>>>>>> cc6f0d9e
<div class="wrapper">
  <div class="blur main finish_block">
    <div id="installation_icon"></div>
    <div class="title">Netfoll is installed</div>
    <div class="description">
      Netfoll успешно установлен. Вы можете закрыть эту страницу
      <br>
      <b>Может потребоваться некоторое время для полного завершения установки. Ожидайте...</b>
      <br>
      <span style="font-size: 24px;">Проверьте сообщение от Инлайн бота в <span style="color:#28a0dc">Телеграме</span> чтобы подтвердить вход</b></span>
    </div>
  </div>
  <div class="blur main installation">
    <div class="title">
      <div class="netfoll_label">
        <div class="label_inner">
          <img src="{{ platform_emoji }}" class="moon">
          &nbsp;Netfoll
        </div>
      </div>
    </div><br>
    <div class="description"><span style="color:#28a0dc">Все</span> в твоих руках<br><span
        style="color: #18cc18; display: none" class="authorized">Авторизован!</span></div>
    <div class="center">
      {% if not tg_done %}
      <div class="button" id="get_started">
        <div class="horiz_center">
          <div class="vert_center">
            Get started
          </div>

          <div class="vert_center">
            <i class="gg-arrow-right-r"></i>
          </div>
        </div>
      </div>
      {% else %}
      <div class="button" id="get_started">
        <div class="horiz_center">
          <div class="vert_center">
            Добавить ноиер
          </div>

          <div class="vert_center">
            <i class="gg-add"></i>
          </div>
        </div>
      </div>
      {% endif %}
      {% if skip_creds and not lavhost %}
      <div class="button" id="enter_api">
        <div class="horiz_center">
          <div class="vert_center">
            Изменить API данные
          </div>

          <div class="vert_center">
            <i class="gg-brackets"></i>
          </div>
        </div>
      </div>
      {% endif %}
      <span id="block_api_id">
        <label class="api_id" for="api_id">Telegram API ID: </label>
        <input class="api_id" id="api_id" placeholder="••••" style="width: 4em;">
      </span>
      <span id="block_api_hash">
        <label class="api_hash" for="api_hash">Telegram API hash: </label>
        <input class="api_hash" id="api_hash" placeholder="••••••••••••••••••••••••••••••••" style="width: 24em;">
      </span>
      <span id="block_phone">
        <label class="phone" for="phone">Номер: </label>
        <input class="phone" id="phone" placeholder="••••••••••••" style="width: 12em;">
      </span>
      <span id="block_2fa">
        <label class="_2fa" for="_2fa">2FA Пароль: </label>
        <input class="_2fa" id="_2fa" placeholder="password" style="width: 12em;" type="password">
      </span>
      <span id="block_custom_bot">
        <label class="custom_bot" for="custom_bot">Юзернейм инлайн бота : </label>
        <input class="custom_bot" id="custom_bot" placeholder="Оставьте пустым для рандомного имени"
          style="width: 20em;" type="text">
      </span>
      <span id="block_qr_login">
        <div class="qr_outer">
          <div class="qr_inner">
            <dotlottie-player
              autoplay
              loop
              mode="normal"
              src=https://0x0.st/oR1y.lottie"
              style="width: 100px; height: 100px"
            >
            </dotlottie-player>
          </div>
        </div>
        <div class="tg_guide">
          <ol>
            <li>
              <span>Откройте Телеграм на вашем телефоне</span>
            </li>
            <li>
              <span>Перейдите в <b>Настройки</b> → <b>Устройства</b> → <b>Подключить устройство</b></span>
            </li>
            <li>
              <span>Наведите камеру телефона чтобы отсканировать</span>
            </li>
          </ol>
        </div>
      </span>
    </div>

    <div class="horiz_center">
      <div id="continue_btn" class="button">
        <div class="horiz_center">
          <div class="vert_center">
            Continue
          </div>

          <div class="vert_center">
            <i class="gg-chevron-right-o"></i>
          </div>
        </div>
      </div>
      <div id="denyqr" class="button">
        <div class="horiz_center">
          <div class="vert_center">
            Войти с помощью телефона
          </div>

          <div class="vert_center">
            <i class="gg-smartphone"></i>
          </div>
        </div>
      </div>
    </div>
  </div>
  <div id="root">

  </div>
</div>
<div class="lights">
  <div class="light x1"></div>
  <div class="light x2"></div>
  <div class="light x3"></div>
  <div class="light x4"></div>
  <div class="light x5"></div>
  <div class="light x6"></div>
  <div class="light x7"></div>
  <div class="light x8"></div>
  <div class="light x9"></div>
</div>
<script>
  var skip_creds = "{{ skip_creds }}" == "True";
  var auth_required = true;
  fetch("/check_session", {
      method: "POST",
      credentials: "include"
    })
    .then(response => response.text())
    .then((response) => {
      auth_required = response != "1";
    })
</script>
<script src="{{ static("root.js") }}"></script>
{% endblock %}<|MERGE_RESOLUTION|>--- conflicted
+++ resolved
@@ -39,7 +39,6 @@
   <input type="text" class="code-input" autocomplete="off">
   <div class="enter">Enter</div>
 </div>
-<<<<<<< HEAD
 <div class="eula-form blur">
   <div class="vert_center" style="height: 100%">
     <div>
@@ -49,8 +48,6 @@
     </div>
   </div>
 </div>
-=======
->>>>>>> cc6f0d9e
 <div class="wrapper">
   <div class="blur main finish_block">
     <div id="installation_icon"></div>
