<!--
  ©️ Dan Gazizullin, 2021-2022
  This file is a part of Hikka Userbot
  🌐 https://github.com/hikariatama/Hikka
  You can redistribute it and/or modify it under the terms of the GNU AGPLv3
  🔑 https://www.gnu.org/licenses/agpl-3.0.html
-->

<!DOCTYPE html>

<html>
  <head>
    <link rel="stylesheet" href="https://fonts.googleapis.com/css?family=Roboto:300,400,500,700" type="text/css">
<<<<<<< HEAD
    <title>Netfoll</title>
=======
    <title>Hikka userbot</title>
>>>>>>> cc6f0d9e
    <meta name="viewport" content="width=device-width, initial-scale=1.0">
    <script src="//cdnjs.cloudflare.com/ajax/libs/jquery/3.6.0/jquery.min.js"></script>
    <script src="//cdn.jsdelivr.net/npm/sweetalert2@11"></script>
    <!-- <link rel="icon" href="https://emojipedia-us.s3.dualstack.us-west-1.amazonaws.com/thumbs/240/apple/325/waning-crescent-moon_1f318.png"> -->
    <link rel="icon" href="https://emojipedia-us.s3.dualstack.us-west-1.amazonaws.com/thumbs/240/apple/325/santa-claus_1f385.png">
    {% block head %}{% endblock %}
  </head>
  <body>
    <div class="main_content">{% block content %}{% endblock %}</div>
    {% block after %}{% endblock %}
  </body>
</html><|MERGE_RESOLUTION|>--- conflicted
+++ resolved
@@ -11,11 +11,7 @@
 <html>
   <head>
     <link rel="stylesheet" href="https://fonts.googleapis.com/css?family=Roboto:300,400,500,700" type="text/css">
-<<<<<<< HEAD
     <title>Netfoll</title>
-=======
-    <title>Hikka userbot</title>
->>>>>>> cc6f0d9e
     <meta name="viewport" content="width=device-width, initial-scale=1.0">
     <script src="//cdnjs.cloudflare.com/ajax/libs/jquery/3.6.0/jquery.min.js"></script>
     <script src="//cdn.jsdelivr.net/npm/sweetalert2@11"></script>
